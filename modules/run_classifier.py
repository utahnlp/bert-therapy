#!/usr/bin/env python
# coding=utf-8
# Copyright 2020 The HuggingFace Inc. team. All rights reserved.
#
# Licensed under the Apache License, Version 2.0 (the "License");
# you may not use this file except in compliance with the License.
# You may obtain a copy of the License at
#
#     http://www.apache.org/licenses/LICENSE-2.0
#
# Unless required by applicable law or agreed to in writing, software
# distributed under the License is distributed on an "AS IS" BASIS,
# WITHOUT WARRANTIES OR CONDITIONS OF ANY KIND, either express or implied.
# See the License for the specific language governing permissions and
# limitations under the License.
""" Finetuning the library models for sequence classification on GLUE."""
# You can also adapt this script on your own text classification task. Pointers for this are left as comments.

import os
import logging
import random
import sys
import re
from dataclasses import dataclass, field
from typing import Optional, List
from sklearn.metrics import precision_recall_fscore_support, f1_score

import numpy as np
import pandas as pd
from datasets import Dataset
from misc_config import MISCConfig
import misc_constants

import transformers

from transformers import (
    AutoConfig,
    AutoModelForSequenceClassification,
    AutoTokenizer,
    DataCollatorWithPadding,
    EvalPrediction,
    HfArgumentParser,
    PretrainedConfig,
    TrainingArguments,
    default_data_collator,
    set_seed,
)
from transformers.trainer_utils import get_last_checkpoint, is_main_process
from misc_bert import MISCBERTModel, MISCClassificationHead
from my_trainer import MyTrainer
import misc_constants

task_to_keys = {
    "utter": ("utterance", None),
    "concat": ("utterance", "context"),
    "sep": ("utterance", "context"),
    "speaker": ("utterance", "context"),
    "speaker_span": ("utterance", "context"),
}

logger = logging.getLogger(__name__)

@dataclass
class MISCTrainingArguments(TrainingArguments):
    # adding special training arguments
    special_token_lr: Optional[float]= field(
        default=None,
        metadata={
            "help": "Whether using learning rate for special tokens."
        },
    )


@dataclass
class DataTrainingArguments:
    """
    Arguments pertaining to what data we are going to input our model for training and eval.

    Using `HfArgumentParser` we can turn this class
    into argparse arguments to be able to specify them on
    the command line.
    """
    task_name: str = field(
        default=None,
        metadata={"help": "The name of the task to train on: " + ", ".join(task_to_keys.keys())},
    )
    max_seq_length: int = field(
        default=128,
        metadata={
            "help": "The maximum total input sequence length after tokenization. Sequences longer "
            "than this will be truncated, sequences shorter will be padded."
        },
    )
    overwrite_cache: bool = field(
        default=False, metadata={"help": "Overwrite the cached preprocessed datasets or not."}
    )
    pad_to_max_length: bool = field(
        default=True,
        metadata={
            "help": "Whether to pad all samples to `max_seq_length`. "
            "If False, will pad the samples dynamically when batching to the maximum length in the batch."
        },
    )
    train_file: Optional[str] = field(
        default=None, metadata={"help": "A csv or a json file containing the training data."}
    )
    validation_file: Optional[str] = field(
        default=None, metadata={"help": "A csv or a json file containing the validation data."}
    )
    test_file: Optional[str] = field(default=None, metadata={"help": "A csv or a json file containing the test data."})
    context_first: bool = field(
        default=False,
        metadata={"help": "use context first in sentence pair tasks"},
    )
    ## custom
    tokenizer_additional_tokens: Optional[List[str]] = field(
        default_factory= lambda: misc_constants.special_speaker_tags,
        metadata={
            "help": "Additional tokens to add to the tokenizer"
        },
    )

    def __post_init__(self):
        if self.train_file is None or self.validation_file is None:
            raise ValueError("Need training/validation file.")
        else:
            train_extension = self.train_file.split(".")[-1]
            assert train_extension in ["csv", "json"], "`train_file` should be a csv or a json file."
            validation_extension = self.validation_file.split(".")[-1]
            assert (
                validation_extension == train_extension
            ), "`validation_file` should have the same extension (csv or json) as `train_file`."



@dataclass
class ModelArguments:
    """
    Arguments pertaining to which model/config/tokenizer we are going to fine-tune from.
    """
    encoder_model_name_or_path: str = field(
        metadata={"help": "Path to pretrained encoder model or model identifier from huggingface.co/models"}
    )
    model_name_or_path: str = field(
        default="", metadata={"help": "Path to pretrained model or model identifier from huggingface.co/models"}
    )
    config_name: Optional[str] = field(
        default=None, metadata={"help": "Pretrained config name or path if not the same as model_name"}
    )
    tokenizer_name: Optional[str] = field(
        default=None, metadata={"help": "Pretrained tokenizer name or path if not the same as model_name"}
    )
    cache_dir: Optional[str] = field(
        default=None,
        metadata={"help": "Where do you want to store the pretrained models downloaded from huggingface.co"},
    )
    use_fast_tokenizer: bool = field(
        default=True,
        metadata={"help": "Whether to use one of the fast tokenizer (backed by the tokenizers library) or not."},
    )
    model_revision: str = field(
        default="main",
        metadata={"help": "The specific model version to use (can be a branch name, tag name or commit id)."},
    )
    use_auth_token: bool = field(
        default=False,
        metadata={
            "help": "Will use the token generated when running `transformers-cli login` (necessary to use this script "
            "with private models)."
        },
    )
    copy_sep: bool = field(
        default=False,
        metadata={
            "help": "Initialized any additional tokens to the value of tokenizer.cls_token."
        },
    )
    use_CLS: bool = field(
        default=True,
        metadata={
            "help": "Whether use CLS for classification head."
        },
    )
    use_start_U: bool = field(
        default=False,
        metadata={
            "help": "Whether use the start U tag for classification head."
        },
    )
    use_end_U: bool = field(
        default=False,
        metadata={
            "help": "Whether use the end U tag for classification head."
        },
    )


def main():
    # See all possible arguments in src/transformers/training_args.py
    # or by passing the --help flag to this script.
    # We now keep distinct sets of args, for a cleaner separation of concerns.

    parser = HfArgumentParser((ModelArguments, DataTrainingArguments, MISCTrainingArguments))
    if len(sys.argv) == 2 and sys.argv[1].endswith(".json"):
        # If we pass only one argument to the script and it's the path to a json file,
        # let's parse it to get our arguments.
        model_args, data_args, training_args = parser.parse_json_file(json_file=os.path.abspath(sys.argv[1]))
    else:
        model_args, data_args, training_args = parser.parse_args_into_dataclasses()

    # Detecting last checkpoint.
    last_checkpoint = None
    if os.path.isdir(training_args.output_dir) and training_args.do_train and not training_args.overwrite_output_dir:
        last_checkpoint = get_last_checkpoint(training_args.output_dir)
        if last_checkpoint is None and len(os.listdir(training_args.output_dir)) > 0:
            raise ValueError(
                f"Output directory ({training_args.output_dir}) already exists and is not empty. "
                "Use --overwrite_output_dir to overcome."
            )
        elif last_checkpoint is not None:
            logger.info(
                f"Checkpoint detected, resuming training at {last_checkpoint}. To avoid this behavior, change "
                "the `--output_dir` or add `--overwrite_output_dir` to train from scratch."
            )

    # Setup logging
    logging.basicConfig(
        format="%(asctime)s - %(levelname)s - %(name)s -   %(message)s",
        datefmt="%m/%d/%Y %H:%M:%S",
        handlers=[logging.StreamHandler(sys.stdout)],
    )
    logger.setLevel(logging.INFO if is_main_process(training_args.local_rank) else logging.WARN)

    # Log on each process the small summary:
    logger.warning(
        f"Process rank: {training_args.local_rank}, device: {training_args.device}, n_gpu: {training_args.n_gpu} "
        + f"distributed training: {bool(training_args.local_rank != -1)}, 16-bits training: {training_args.fp16}"
    )
    # Set the verbosity to info of the Transformers logger (on main process only):
    if is_main_process(training_args.local_rank):
        transformers.utils.logging.set_verbosity_info()
        transformers.utils.logging.enable_default_handler()
        transformers.utils.logging.enable_explicit_format()
    logger.info(f"Training/evaluation parameters {training_args}")

    # Set seed before initializing model.
    set_seed(training_args.seed)

    #
    # For CSV/JSON files, this script will use as labels the column called 'label' and as pair of sentences the
    # sentences in columns called 'sentence1' and 'sentence2' if such column exists or the first two columns not named
    # label if at least two columns are provided.
    #
    # If the CSVs/JSONs contain only one non-label column, the script does single sentence classification on this
    # single column. You can easily tweak this behavior (see below)
    #
    # In distributed training, the load_dataset function guarantee that only one local process can concurrently
    # download the dataset.
    # Loading a dataset from your local files.
    # CSV/JSON training and evaluation files are needed.
    data_files = {"train": data_args.train_file, "validation": data_args.validation_file}

    # Get the test dataset: you can provide your own CSV/JSON test file (see below)
    # when you use `do_predict` without specifying a GLUE benchmark task.
    if training_args.do_predict:
        if data_args.test_file is not None:
            train_extension = data_args.train_file.split(".")[-1]
            test_extension = data_args.test_file.split(".")[-1]
            assert (
                test_extension == train_extension
            ), "`test_file` should have the same extension (csv or json) as `train_file`."
            data_files["test"] = data_args.test_file
        else:
            raise ValueError("Need either a test file for `do_predict`.")

    for key in data_files.keys():
        logger.info(f"load a local file for {key}: {data_files[key]}")
    # Loading a dataset from local csv files
    datasets = {k: pd.read_csv(v, delimiter='ך', engine='python') for k, v in data_files.items()}
    # See more about loading any type of standard or custom dataset at
    # https://huggingface.co/docs/datasets/loading_datasets.html.
    # Trying to have good defaults here, don't hesitate to tweak to your needs.
    # A useful fast method:
    # https://huggingface.co/docs/datasets/package_reference/main_classes.html#datasets.Dataset.unique
    label_list = datasets["train"]["label"].unique()
    label_list.sort()  # Let's sort it for determinism
    num_labels = len(label_list)

    # Load pretrained model and tokenizer
    #
    # In distributed training, the .from_pretrained methods guarantee that only one local process can concurrently
    # download model & vocab.

    # for the original config, we add in extra configurations to support other variants such as classification head, simply by assign values to those attributes, the type of config class is according to the model_name or path, or model_type in the config dict

    # here, model is for the whole MISC BERT model, not for the BERT encoder models.
    if model_args.model_name_or_path:
        config = MISCConfig.from_pretrained(
            model_args.config_name if model_args.config_name else model_args.model_name_or_path,
            num_labels=num_labels,
            finetuning_task=data_args.task_name,
            cache_dir=model_args.cache_dir,
            revision=model_args.model_revision,
            special_token_lr=training_args.special_token_lr,
            use_auth_token=True if model_args.use_auth_token else None,
        )

        # no need to specifiy the args when loading model
        logger.info("config is {}".format(config))
        tokenizer = AutoTokenizer.from_pretrained(
            model_args.tokenizer_name if model_args.tokenizer_name else model_args.encoder_model_name_or_path,
            cache_dir=model_args.cache_dir,
            use_fast=model_args.use_fast_tokenizer,
            revision=model_args.model_revision,
            use_auth_token=True if model_args.use_auth_token else None,
        )
        # still load original tokenizer, add readd the new special tokens
        num_added_tokens = tokenizer.add_special_tokens({'additional_special_tokens': data_args.tokenizer_additional_tokens })

        model = MISCBERTModel.from_pretrained(
            model_args.model_name_or_path,
            from_tf=bool(".ckpt" in model_args.model_name_or_path),
            config=config,
            tokenizer=tokenizer
        )
    else:
        logger.info("{} is not existed, training model from scratch and load encoder_model_name_or_path".format(model_args.model_name_or_path))
        config = MISCConfig()
        encoder_config = MISCConfig.from_pretrained(
            model_args.config_name if model_args.config_name else model_args.encoder_model_name_or_path,
            num_labels=num_labels,
            finetuning_task=data_args.task_name,
            cache_dir=model_args.cache_dir,
            revision=model_args.model_revision,
            use_auth_token=True if model_args.use_auth_token else None,
        )
        config.update_config(
            encoder_model_name_or_path=model_args.encoder_model_name_or_path,
            use_CLS=model_args.use_CLS,
            use_start_U=model_args.use_start_U,
            use_end_U=model_args.use_end_U,
            tokenizer_name=model_args.tokenizer_name,
<<<<<<< HEAD
            use_fast_fast_tokenizer=model_args.use_fast_tokenizer,
=======
            use_fast_tokenizer=model_args.use_fast_tokenizer,
>>>>>>> 74b14116
            cache_dir=model_args.cache_dir,
            revision=model_args.model_revision,
            special_token_lr=training_args.special_token_lr,
            use_auth_token=True if model_args.use_auth_token else None,
        )
        config.update_encoder_config(encoder_config)
        logger.info("config is {}".format(config))
        tokenizer = AutoTokenizer.from_pretrained(
            model_args.tokenizer_name if model_args.tokenizer_name else model_args.encoder_model_name_or_path,
            cache_dir=model_args.cache_dir,
            use_fast=model_args.use_fast_tokenizer,
            revision=model_args.model_revision,
            use_auth_token=True if model_args.use_auth_token else None,
        )

        # Custom tokens
        num_added_tokens = tokenizer.add_special_tokens({'additional_special_tokens': data_args.tokenizer_additional_tokens })
        model = MISCBERTModel(
            config=config,
            tokenizer=tokenizer
        )
        embeddings = model.encoder.resize_token_embeddings(len(tokenizer)) # doesn't mess with existing tokens
        if model_args.copy_sep:
            embeddings.weight.data[tokenizer.additional_special_tokens_ids, :] = embeddings.weight.data[tokenizer.sep_token_id, :].repeat(num_added_tokens, 1)
    # Preprocessing the datasets
    # Again, we try to have some nice defaults but don't hesitate to tweak to your use case.
    non_label_column_names = [name for name in datasets["train"].columns if name != "label"]
    if "context" in non_label_column_names and "utterance" in non_label_column_names:
        if data_args.context_first:
            sentence1_key, sentence2_key = "context", "utterance"
        else:
            sentence1_key, sentence2_key = "utterance", "context"
    else:
        if len(non_label_column_names) >= 2:
            sentence1_key, sentence2_key = non_label_column_names[:2]
        else:
            sentence1_key, sentence2_key = non_label_column_names[0], None

    logger.info(" Using sentence1_key = {}, sentence2_key = {}".format(sentence1_key, sentence2_key))
    # Padding strategy
    if data_args.pad_to_max_length:
        padding = "max_length"
    else:
        # We will pad later, dynamically at batch creation, to the max sequence length in each batch
        padding = False

    # Some models have set the order of the labels to use, so let's make sure we do use it.
    label_to_id = {v: i for i, v in enumerate(label_list)}

    if data_args.max_seq_length > tokenizer.model_max_length:
        logger.warn(
            f"The max_seq_length passed ({data_args.max_seq_length}) is larger than the maximum length for the"
            f"model ({tokenizer.model_max_length}). Using max_seq_length={tokenizer.model_max_length}."
        )
    max_seq_length = min(data_args.max_seq_length, tokenizer.model_max_length)
    logger.info(" Using max_seq_length = {}, padding = {}".format(max_seq_length, padding))
    logger.info("  Model Architecture = %s", model)
    logger.info("  Trainable Model Parameters = %s", sum(p.numel() for p in model.parameters() if p.requires_grad))

    def preprocess_function(examples):
        # Tokenize the texts
        # https://github.com/huggingface/transformers/blob/e6ce636e02ec1cd3f9893af6ab1eec4f113025db/src/transformers/tokenization_utils_base.py#L2110
        # all the default truncation will break the paired tags. We use our own truncation
        batch_input_ids = []
        from collections import Counter
        cnt = Counter()
        if sentence2_key is None:
            # only has the utterance, then we truncate the utterance, but adding the end tags
            num_special_tokens = tokenizer.num_special_tokens_to_add(pair=False)
            for snt in examples[sentence1_key].tolist():
                total_length = max_seq_length - num_speaker_tokens
                all_subwords1 = tokenizer.tokenize(snt)
                ori_snt1_len = len(all_subwords1)
                # check the paired tags only when speaker_span
                if data_args.task_name == 'speaker_span' and len(all_subwords1) >= total_length:
                    # the last two tag are not splittable.
                    all_subwords1[total_length-1] = all_subwords1[-1]
                    all_subwords1[total_length-2] = all_subwords1[-2]
                # when it is less then total_length, no padding will happen here.
                all_subwords1 = all_subwords1[:total_length]
                subwords1_ids = tokenizer.convert_tokens_to_ids(all_subwords1)
                subwords2_ids = None
                batch_input_ids.append((subwords1_ids, subwords2_ids2))
                cnt[ori_snt1_len + num_special_tokens] += 1
        else:
            # for sentence pair
            # we truncate the context first, but adding the end tags
            num_special_tokens = tokenizer.num_special_tokens_to_add(pair=True)
            for idx, (snt1,snt2) in enumerate(zip(examples[sentence1_key].tolist(), examples[sentence2_key].tolist())):
                total_length = max_seq_length - num_special_tokens
                current_subwords1 = []
                current_subwords2 = []
                all_subwords1 = tokenizer.tokenize(snt1)
                ori_snt1_len = len(all_subwords1)
                # check the paired tags only when speaker_span
                if 'speaker_span' in data_args.task_name and len(all_subwords1) >= total_length:
                    # the last two tag are not splittable.
                    all_subwords1[total_length-1] = all_subwords1[-1]
                    all_subwords1[total_length-2] = all_subwords1[-2]
                # when it is less then total_length, no padding will happen here.
                all_subwords1 = all_subwords1[:total_length]
                subwords1_ids = tokenizer.convert_tokens_to_ids(all_subwords1)

                all_subwords2 = tokenizer.tokenize(snt2)
                ori_snt2_len = len(all_subwords2)
                total_length_for_2 = total_length - len(all_subwords1)
                all_subwords2 = all_subwords2[:total_length_for_2]
                subwords2_ids = tokenizer.convert_tokens_to_ids(all_subwords2)
                batch_input_ids.append((subwords1_ids, subwords2_ids))
                cnt[ori_snt1_len + ori_snt2_len + num_special_tokens] += 1

        histgram_key = [128, 256, 512]
        for m in histgram_key:
           summ = sum([c  for k, c in cnt.items() if k > m])
           logger.info("{}/{} examples have larger length than {}".format(summ, len(examples[sentence1_key]), m))



        batch_outputs = {}
        for idx, (first_ids, second_ids) in enumerate(batch_input_ids):
            # setting it as False wil have a warning from pytorch, but we don't need truncation any more after the previous
            outputs = tokenizer.prepare_for_model(
                first_ids,
                second_ids,
                add_special_tokens=True,
                padding=padding,  # we pad in batch afterward
                truncation=False,
                max_length=max_seq_length,
                return_attention_mask=True,  # we pad in batch afterward
                return_token_type_ids=True,
            )

            if len(outputs['input_ids']) != len(outputs['token_type_ids']):
                logger.error("for {}, invalid length {}, {}".format('token_type_ids', len(outputs['input_ids']), len(outputs['token_type_ids']), outputs['token_type_ids']))
            if len(outputs['input_ids']) != len(outputs['attention_mask']):
                logger.error("for {}, invalid length {}, {}".format('attention_mask', len(outputs['input_ids']), outputs['attention_mask']))

            for key, value in outputs.items():
                if key not in batch_outputs:
                    batch_outputs[key] = []
                batch_outputs[key].append(value)

        # no need for padding for all
        #result = tokenizer.pad(
        #    batch_outputs,
        #    padding=padding,
        #    max_length=max_seq_length,
        #    return_attention_mask=True
        #)

        if label_to_id is not None and "label" in examples:
            batch_outputs["label"] = [label_to_id[l] for l in examples["label"]]
        return batch_outputs

    datasets = {k: preprocess_function(v) for k, v in datasets.items()}

    train_dataset = Dataset.from_dict(datasets["train"])
    eval_dataset = Dataset.from_dict(datasets["validation"])
    if data_args.test_file is not None:
        test_dataset = Dataset.from_dict(datasets["test"])

    # Log a few random samples from the training set:
    for index in random.sample(range(len(train_dataset)), 5):
        logger.info(f"Sample {index} of the training set: {train_dataset[index]}.")

    # You can define your custom compute_metrics function. It takes an `EvalPrediction` object (a namedtuple with a
    # predictions and label_ids field) and has to return a dictionary string to float.
    def compute_metrics(p: EvalPrediction):
        preds = p.predictions[0] if isinstance(p.predictions, tuple) else p.predictions
        preds = np.argmax(preds, axis=1)
        precision, recall, f1, support = precision_recall_fscore_support(p.label_ids, preds, average=None)
        return {
            "accuracy": (preds == p.label_ids).astype(np.float32).mean().item(),
            "precision": precision.tolist(),
            "recall": recall.tolist(),
            "f1": f1.tolist(),
            "labels": label_list.tolist(),
            "f1_macro": f1_score(p.label_ids, preds, average='macro'),
            "f1_micro": f1_score(p.label_ids, preds, average='micro'),
            "f1_weighted": f1_score(p.label_ids, preds, average='weighted'),
            "support": support.tolist()
        }

    # Data collator will default to DataCollatorWithPadding, so we change it if we already did the padding.
    if data_args.pad_to_max_length:
        data_collator = default_data_collator
    elif training_args.fp16:
        data_collator = DataCollatorWithPadding(tokenizer, pad_to_multiple_of=8)
    else:
        data_collator = None

    # Initialize our Trainer
    trainer = MyTrainer(
        model=model,
        args=training_args,
        train_dataset=train_dataset,
        eval_dataset=eval_dataset if training_args.do_eval else None,
        compute_metrics=compute_metrics,
        tokenizer=tokenizer,
        data_collator=data_collator,
    )

    # Training
    if training_args.do_train:
        if last_checkpoint is not None:
            checkpoint = last_checkpoint
        elif os.path.isdir(model_args.model_name_or_path):
            checkpoint = model_args.model_name_or_path
        else:
            checkpoint = None
        train_result = trainer.train(resume_from_checkpoint=checkpoint)
        metrics = train_result.metrics

        trainer.save_model()  # Saves the tokenizer too for easy upload

        trainer.log_metrics("train", metrics)
        trainer.save_metrics("train", metrics)
        trainer.save_state()
        with open(os.path.join(training_args.output_dir, "cmd_args.sh"), 'w') as f:
            f.write(' '.join(['python'] + sys.argv))

    eval_results = {}
    # Evaluation
    if training_args.do_eval:
        logger.info("*** Evaluate ***")
        task = data_args.task_name
        eval_result = trainer.evaluate(eval_dataset=eval_dataset)

        trainer.log_metrics("eval", eval_result)
        trainer.save_metrics("eval", eval_result)
        eval_results.update(eval_result)

    # Test
    if training_args.do_predict:
        predict_results = {}
        logger.info("*** Test ***")
        task = data_args.task_name
        eval_result = trainer.evaluate(eval_dataset=test_dataset)
        trainer.log_metrics("test", eval_result)
        trainer.save_metrics("test", eval_result)
        eval_results.update(eval_result)

    return eval_results

def _mp_fn(index):
    # For xla_spawn (TPUs)
    main()


if __name__ == "__main__":
    main()<|MERGE_RESOLUTION|>--- conflicted
+++ resolved
@@ -340,11 +340,7 @@
             use_start_U=model_args.use_start_U,
             use_end_U=model_args.use_end_U,
             tokenizer_name=model_args.tokenizer_name,
-<<<<<<< HEAD
-            use_fast_fast_tokenizer=model_args.use_fast_tokenizer,
-=======
             use_fast_tokenizer=model_args.use_fast_tokenizer,
->>>>>>> 74b14116
             cache_dir=model_args.cache_dir,
             revision=model_args.model_revision,
             special_token_lr=training_args.special_token_lr,
